package http3

import (
	"context"
	"crypto/tls"
	"net"
	"net/http"
	"sync"

	"github.com/go-gost/core/dialer"
	md "github.com/go-gost/core/metadata"
	"github.com/go-gost/x/registry"
	pht_util "github.com/gost-dev/x/extra/util/pht"
	"github.com/quic-go/quic-go"
	"github.com/quic-go/quic-go/http3"
)

func init() {
	registry.DialerRegistry().Register("http3", NewDialer)
	registry.DialerRegistry().Register("h3", NewDialer)
}

type http3Dialer struct {
	clients     map[string]*pht_util.Client
	clientMutex sync.Mutex
	md          metadata
	options     dialer.Options
}

func NewDialer(opts ...dialer.Option) dialer.Dialer {
	options := dialer.Options{}
	for _, opt := range opts {
		opt(&options)
	}

	return &http3Dialer{
		clients: make(map[string]*pht_util.Client),
		options: options,
	}
}

func (d *http3Dialer) Init(md md.Metadata) (err error) {
	if err = d.parseMetadata(md); err != nil {
		return
	}

	return nil
}

func (d *http3Dialer) Dial(ctx context.Context, addr string, opts ...dialer.DialOption) (net.Conn, error) {
	d.clientMutex.Lock()
	defer d.clientMutex.Unlock()

	client, ok := d.clients[addr]
	if !ok {
		var options dialer.DialOptions
		for _, opt := range opts {
			opt(&options)
		}

		host := d.md.host
		if host == "" {
			host = options.Host
		}
		if h, _, _ := net.SplitHostPort(host); h != "" {
			host = h
		}

		client = &pht_util.Client{
			Host: host,
			Client: &http.Client{
				// Timeout:   60 * time.Second,
				Transport: &http3.RoundTripper{
					TLSClientConfig: d.options.TLSConfig,
					Dial: func(ctx context.Context, adr string, tlsCfg *tls.Config, cfg *quic.Config) (quic.EarlyConnection, error) {
						// d.options.Logger.Infof("dial: %s/%s, %s", addr, network, host)
						udpAddr, err := net.ResolveUDPAddr("udp", addr)
						if err != nil {
							return nil, err
						}

						udpConn, err := options.NetDialer.Dial(ctx, "udp", "")
						if err != nil {
							return nil, err
						}

<<<<<<< HEAD
						return quic.DialEarly(ctx, udpConn.(net.PacketConn), udpAddr, tlsCfg, cfg)
=======
						return quic.DialEarly(context.Background(), udpConn.(net.PacketConn), udpAddr, tlsCfg, cfg)
>>>>>>> f2ff1aa4
					},
					QuicConfig: &quic.Config{
						KeepAlivePeriod:      d.md.keepAlivePeriod,
						HandshakeIdleTimeout: d.md.handshakeTimeout,
						MaxIdleTimeout:       d.md.maxIdleTimeout,
						Versions: []quic.VersionNumber{
							quic.Version1,
						},
						MaxIncomingStreams: int64(d.md.maxStreams),
					},
				},
			},
			AuthorizePath: d.md.authorizePath,
			PushPath:      d.md.pushPath,
			PullPath:      d.md.pullPath,
			TLSEnabled:    true,
			Logger:        d.options.Logger,
		}

		d.clients[addr] = client
	}

	return client.Dial(ctx, addr)
}

// Multiplex implements dialer.Multiplexer interface.
func (d *http3Dialer) Multiplex() bool {
	return true
}<|MERGE_RESOLUTION|>--- conflicted
+++ resolved
@@ -84,11 +84,7 @@
 							return nil, err
 						}
 
-<<<<<<< HEAD
-						return quic.DialEarly(ctx, udpConn.(net.PacketConn), udpAddr, tlsCfg, cfg)
-=======
 						return quic.DialEarly(context.Background(), udpConn.(net.PacketConn), udpAddr, tlsCfg, cfg)
->>>>>>> f2ff1aa4
 					},
 					QuicConfig: &quic.Config{
 						KeepAlivePeriod:      d.md.keepAlivePeriod,
